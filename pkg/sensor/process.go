package sensor

import (
<<<<<<< HEAD
	"log"
=======
	"bytes"
	"encoding/binary"
	"errors"
>>>>>>> 2289010f

	api "github.com/capsule8/api/v0"
	"github.com/capsule8/reactive8/pkg/perf"
	"github.com/golang/glog"
)

func decodeSchedProcessFork(sample *perf.SampleRecord, data perf.TraceEventSampleData) (interface{}, error) {
	parentPid := int32(data["parent_pid"].(uint64))
	childPid := int32(data["child_pid"].(uint64))

	// Notify pidmap of fork event
	pidMapOnFork(parentPid, childPid)

	ev := newEventFromFieldData(data)
	ev.Event = &api.Event_Process{
		Process: &api.ProcessEvent{
			Type:         api.ProcessEventType_PROCESS_EVENT_TYPE_FORK,
			ForkChildPid: childPid,
		},
	}

	return ev, nil
}

func decodeSchedProcessExec(sample *perf.SampleRecord, data perf.TraceEventSampleData) (interface{}, error) {
	ev := newEventFromFieldData(data)

	processEvent := &api.ProcessEvent{
		Type:         api.ProcessEventType_PROCESS_EVENT_TYPE_EXEC,
		ExecFilename: data["filename"].(string),
	}

	var err error
	processEvent.ExecCommandLine, err = pidMapGetCommandLine(ev.ProcessPid)
	if err != nil {
		return nil, err
	}

	ev.Event = &api.Event_Process{
		Process: processEvent,
	}

	return ev, nil
}

func decodeSysEnterExitGroup(sample *perf.SampleRecord, data perf.TraceEventSampleData) (interface{}, error) {
	ev := newEventFromFieldData(data)
	ev.Event = &api.Event_Process{
		Process: &api.ProcessEvent{
			Type:     api.ProcessEventType_PROCESS_EVENT_TYPE_EXIT,
			ExitCode: int32(data["error_code"].(uint64)),
		},
	}

	return ev, nil
}

// -----------------------------------------------------------------------------

func init() {
	sensor := getSensor()

	eventName := "sched/sched_process_fork"
	err := sensor.registerDecoder(eventName, decodeSchedProcessFork)
	if err != nil {
		glog.Infof("Couldn't get %s event id: %v", eventName, err)
	}

	eventName = "sched/sched_process_exec"
	err = sensor.registerDecoder(eventName, decodeSchedProcessExec)
	if err != nil {
		glog.Infof("Couldn't get %s event id: %v", eventName, err)
	}

	eventName = "syscalls/sys_enter_exit_group"
	err = sensor.registerDecoder(eventName, decodeSysEnterExitGroup)
	if err != nil {
		glog.Infof("Couldn't get %s event id: %v", eventName, err)
	}
}<|MERGE_RESOLUTION|>--- conflicted
+++ resolved
@@ -1,14 +1,6 @@
 package sensor
 
 import (
-<<<<<<< HEAD
-	"log"
-=======
-	"bytes"
-	"encoding/binary"
-	"errors"
->>>>>>> 2289010f
-
 	api "github.com/capsule8/api/v0"
 	"github.com/capsule8/reactive8/pkg/perf"
 	"github.com/golang/glog"
